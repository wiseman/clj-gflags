<<<<<<< HEAD
(defproject com.lemonodor/gflags "0.5.1-SNAPSHOT"
=======
(defproject com.lemonodor/gflags "0.7.1-SNAPSHOT"
>>>>>>> 7bb8b963
  :description "Google flags/gflags for clojure."
  :url "http://github.com/wiseman/clj-gflags/"
  :license {:name "MIT License"
            :url "http://www.opensource.org/licenses/mit-license.php"}
  :scm {:name "git"
        :url "https://github.com/wiseman/clj-gflags"}
  :deploy-repositories {"releases" :clojars}
  :dependencies [[com.lemonodor/getopt "0.1.0"]
                 [me.raynes/fs "1.4.5"]
                 [org.clojure/clojure "1.5.1"]]
  :profiles {:dev {:plugins [[lein-cloverage "1.0.2"]]}})<|MERGE_RESOLUTION|>--- conflicted
+++ resolved
@@ -1,8 +1,4 @@
-<<<<<<< HEAD
-(defproject com.lemonodor/gflags "0.5.1-SNAPSHOT"
-=======
 (defproject com.lemonodor/gflags "0.7.1-SNAPSHOT"
->>>>>>> 7bb8b963
   :description "Google flags/gflags for clojure."
   :url "http://github.com/wiseman/clj-gflags/"
   :license {:name "MIT License"
